--- conflicted
+++ resolved
@@ -510,7 +510,7 @@
 value.
 */
 func (m *Mat) Set(r, c int, val float64) *Mat {
-	m.vals[r*m.r+c] = val
+	m.vals[r*m.c+c] = val
 	return m
 }
 
@@ -534,13 +534,10 @@
 		*i = math.Erf(*i)
 	})
 */
-<<<<<<< HEAD
 func (m *Mat) Foreach(f func(*float64)) *Mat {
 	for i := range m.vals {
 		f(&m.vals[i])
-=======
-func (m *Mat) Set(r, c int, val float64) *Mat {
-	m.vals[r*m.c+c] = val
+	}
 	return m
 }
 
@@ -656,7 +653,6 @@
 		s += "However, value of type  \"%v\" was received.\n"
 		s = fmt.Sprintf(s, "SetRow()", reflect.TypeOf(val))
 		printErr(s)
->>>>>>> c2dfe880
 	}
 	return m
 }
@@ -664,7 +660,6 @@
 /*
 Col returns a new mat object whose values are equal to a column of the original
 mat object. The number of Rows of the returned mat object is equal to the
-<<<<<<< HEAD
 number of rows of the original mat, and the number of columns is equal to 1.
 
 This function supports negative indexing. For example,
@@ -672,16 +667,6 @@
 	v := m.Col(-1)
 
 returns the last column of m.
-=======
-number of rows of the original mat, and the number of columns is 1. This
-function essentially returns a column "vector".
-
-Negative indexing is allowed. For example:
-
-	m.Col(-1)
-
-returns m's last column.
->>>>>>> c2dfe880
 */
 func (m *Mat) Col(x int) *Mat {
 	if (x >= m.c) || (x < -m.c) {
@@ -705,7 +690,6 @@
 /*
 Row returns a new mat object whose values are equal to a row of the original
 mat object. The number of Rows of the returned mat object is equal to 1, and
-<<<<<<< HEAD
 the number of columns is equal to the number of columns of the original mat.
 
 This function supports negative indexing. For example,
@@ -713,16 +697,6 @@
 	v := m.Row(-1)
 
 returns the last row of m.
-=======
-the number of columns is the number of columns of the original mat. This
-function essentially returns a row "vector".
-
-Negative index values are allowed. For example:
-
-	m.Row(-1)
-
-returns m's last row.
->>>>>>> c2dfe880
 */
 func (m *Mat) Row(x int) *Mat {
 	if (x >= m.r) || (x < -m.r) {
